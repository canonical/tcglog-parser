// Copyright 2019 Canonical Ltd.
// Licensed under the LGPLv3 with static-linking exception.
// See LICENCE file for details.

package main

import (
	"bytes"
	"encoding/binary"
	"errors"
	"flag"
	"fmt"
	"io"
	"os"
	"path/filepath"
	"sort"
	"strings"

	"github.com/canonical/go-tpm2"
	"github.com/canonical/go-tpm2/mu"
	"github.com/canonical/tcglog-parser"
	"github.com/canonical/tcglog-parser/internal"
	"github.com/chrisccoulson/go-efilib"
)

type efiBootVariableBehaviourArg string

func (a *efiBootVariableBehaviourArg) String() string {
	return string(*a)
}

func (a *efiBootVariableBehaviourArg) Set(value string) error {
	switch value {
	case "full", "data-only":
	default:
		return errors.New("invalid value (must be \"full\" or \"data-only\"")
	}
	*a = efiBootVariableBehaviourArg(value)
	return nil
}

type requiredAlgsArg tcglog.AlgorithmIdList

func (l *requiredAlgsArg) String() string {
	return fmt.Sprintf("%v", *l)
}

func (l *requiredAlgsArg) Set(value string) error {
	algs := strings.Split(value, ",")
	for _, alg := range algs {
		a, err := internal.ParseAlgorithm(alg)
		if err != nil {
			return err
		}
		*l = append(*l, a)
	}
	return nil
}

var (
	withGrub      bool
	withSdEfiStub bool
	sdEfiStubPcr  int
	noDefaultPcrs bool
	tpmPath       string
	pcrs          internal.PCRArgList

	efiBootVarBehaviour         efiBootVariableBehaviourArg
	ignoreDataDecodeErrors      bool
	ignoreMeasuredTrailingBytes bool
<<<<<<< HEAD
	requirePeImageDigests       bool
=======
	requiredAlgs                requiredAlgsArg
>>>>>>> b3a25837
)

func init() {
	flag.BoolVar(&withGrub, "with-grub", false, "Validate log entries made by GRUB in to PCR's 8 and 9")
	flag.BoolVar(&withSdEfiStub, "with-systemd-efi-stub", false, "Interpret measurements made by systemd's EFI stub Linux loader")
	flag.IntVar(&sdEfiStubPcr, "systemd-efi-stub-pcr", 8, "Specify the PCR that systemd's EFI stub Linux loader measures to")
	flag.BoolVar(&noDefaultPcrs, "no-default-pcrs", false, "Don't validate log entries for PCRs 0 - 7")
	flag.StringVar(&tpmPath, "tpm-path", "/dev/tpm0", "Validate log entries associated with the specified TPM")
	flag.Var(&pcrs, "pcrs", "Validate log entries for the specified PCRs. Can be specified multiple times")

	flag.Var(&efiBootVarBehaviour, "efi-bootvar-behaviour", "Require that EV_EFI_VARIABLE_BOOT events are associated with "+
		"either the full UEFI_VARIABLE_DATA structure (full) or the variable data only (data-only)")
	flag.BoolVar(&ignoreDataDecodeErrors, "ignore-data-decode-errors", false,
		"Don't exit with an error if any event data fails to decode correctly")
	flag.BoolVar(&ignoreMeasuredTrailingBytes, "ignore-meaured-trailing-bytes", false,
		"Don't exit with an error if any event data contains trailing bytes that were hashed and measured")
<<<<<<< HEAD
	flag.BoolVar(&requirePeImageDigests, "require-pe-image-digests", false, "Require that the digests associated with "+
		"EV_EFI_BOOT_SERVICES_APPLICATION events are PE image digests rather than file digests")
}

type peImageData struct {
	path     string
	peHash   []byte
	fileHash []byte
}

var peImageDataCache map[tcglog.AlgorithmId][]*peImageData

func populatePeImageDataCache(algorithms tcglog.AlgorithmIdList) {
	peImageDataCache = make(map[tcglog.AlgorithmId][]*peImageData)

	dirs := []string{"/boot"}
	for len(dirs) > 0 {
		dir := dirs[0]
		dirs = dirs[1:]

		f, err := os.Open(dir)
		if err != nil {
			continue
		}
		func() {
			defer f.Close()
			dirInfo, err := f.Readdir(-1)
			if err != nil {
				return
			}

			for _, fi := range dirInfo {
				path := filepath.Join(dir, fi.Name())
				switch {
				case fi.IsDir():
					dirs = append(dirs, path)
				case fi.Mode().IsRegular():
					f, err := os.Open(path)
					if err != nil {
						continue
					}
					func() {
						defer f.Close()
						fi, err := f.Stat()
						if err != nil {
							return
						}
						for _, alg := range algorithms {
							peHash, err := efi.ComputePeImageDigest(alg.GetHash(), f, fi.Size())
							if err != nil {
								continue
							}
							h := alg.GetHash().New()
							if _, err := io.Copy(h, f); err != nil {
								continue
							}
							peImageDataCache[alg] = append(peImageDataCache[alg], &peImageData{path: path, peHash: peHash, fileHash: h.Sum(nil)})
						}
					}()
				}
			}
		}()
	}
=======
	flag.Var(&requiredAlgs, "required-algs", "Require the specified algorithms to be present in the log")
>>>>>>> b3a25837
}

type efiBootVariableBehaviour int

const (
	efiBootVariableBehaviourUnknown efiBootVariableBehaviour = iota
	efiBootVariableBehaviourFull
	efiBootVariableBehaviourVarDataOnly
)

type peImageDigestType int

const (
	peImageDigestTypeUnknown peImageDigestType = iota
	peImageDigestTypePe
	peImageDigestTypeFile
)

func pcrIndexListToSelect(l []tcglog.PCRIndex) (out tpm2.PCRSelect) {
	for _, i := range l {
		out = append(out, int(i))
	}
	return
}

func readPCRsFromTPM2Device(tpm *tpm2.TPMContext, algorithms tcglog.AlgorithmIdList) (map[tcglog.PCRIndex]tcglog.DigestMap, error) {
	result := make(map[tcglog.PCRIndex]tcglog.DigestMap)

	var selections tpm2.PCRSelectionList
	for _, alg := range algorithms {
		selections = append(selections, tpm2.PCRSelection{Hash: tpm2.HashAlgorithmId(alg), Select: pcrIndexListToSelect(pcrs)})
	}

	for _, i := range pcrs {
		result[i] = tcglog.DigestMap{}
	}

	_, digests, err := tpm.PCRRead(selections)
	if err != nil {
		return nil, fmt.Errorf("cannot read PCR values: %v", err)
	}

	for _, s := range selections {
		for _, i := range s.Select {
			result[tcglog.PCRIndex(i)][tcglog.AlgorithmId(s.Hash)] = tcglog.Digest(digests[s.Hash][i])
		}
	}
	return result, nil
}

func readPCRsFromTPM1Device(tpm *tpm2.TPMContext) (map[tcglog.PCRIndex]tcglog.DigestMap, error) {
	result := make(map[tcglog.PCRIndex]tcglog.DigestMap)
	for _, i := range pcrs {
		in, err := mu.MarshalToBytes(uint32(i))
		if err != nil {
			return nil, fmt.Errorf("cannot read PCR values due to a marshalling error: %v", err)
		}
		rc, _, out, err := tpm.RunCommandBytes(tpm2.StructTag(0x00c1), tpm2.CommandCode(0x00000015), in)
		if err != nil {
			return nil, fmt.Errorf("cannot read PCR values: %v", err)
		}
		if rc != tpm2.Success {
			return nil, fmt.Errorf("cannot read PCR values: unexpected response code (0x%08x)", rc)
		}
		result[i] = tcglog.DigestMap{}
		result[i][tcglog.AlgorithmSha1] = out
	}
	return result, nil
}

func getTPMDeviceVersion(tpm *tpm2.TPMContext) int {
	if isTpm2, _ := tpm.IsTPM2(); isTpm2 {
		return 2
	}

	payload, _ := mu.MarshalToBytes(uint32(0x00000005), uint32(4), uint32(0x00000103))
	if rc, _, _, err := tpm.RunCommandBytes(tpm2.StructTag(0x00c1), tpm2.CommandCode(0x00000065), payload); err == nil && rc == tpm2.Success {
		return 1
	}

	return 0
}

func readPCRs(algorithms tcglog.AlgorithmIdList) (map[tcglog.PCRIndex]tcglog.DigestMap, error) {
	tcti, err := tpm2.OpenTPMDevice(tpmPath)
	if err != nil {
		return nil, fmt.Errorf("could not open TPM device: %v", err)
	}
	tpm, _ := tpm2.NewTPMContext(tcti)
	defer tpm.Close()

	switch getTPMDeviceVersion(tpm) {
	case 2:
		return readPCRsFromTPM2Device(tpm, algorithms)
	case 1:
		return readPCRsFromTPM1Device(tpm)
	}

	return nil, errors.New("not a valid TPM device")
}

type incorrectDigestValue struct {
	algorithm tcglog.AlgorithmId
	expected  tcglog.Digest
}

type checkedEvent struct {
	*tcglog.Event
	measuredBytes           []byte
	measuredTrailingBytes   []byte
	incorrectDigestValues   []incorrectDigestValue
	peImageDigestType       peImageDigestType
	peImagePath             string
	incorrectPeImageDigests tcglog.AlgorithmIdList
}

func (e *checkedEvent) extendsPCR() bool {
	if e.EventType == tcglog.EventTypeNoAction {
		return false
	}
	return true
}

func (e *checkedEvent) expectedMeasuredBytes(efiBootVariableQuirk bool) []byte {
	if err := e.dataDecoderErr(); err != nil {
		return nil
	}

	switch e.EventType {
	case tcglog.EventTypeEventTag, tcglog.EventTypeSCRTMVersion, tcglog.EventTypePlatformConfigFlags, tcglog.EventTypeTableOfDevices, tcglog.EventTypeNonhostInfo, tcglog.EventTypeOmitBootDeviceEvents:
		return e.Data.Bytes()
	case tcglog.EventTypeSeparator:
		if e.Data.(*tcglog.SeparatorEventData).IsError {
			var d [4]byte
			binary.LittleEndian.PutUint32(d[:], tcglog.SeparatorEventErrorValue)
			return d[:]
		}
		return e.Data.Bytes()
	case tcglog.EventTypeAction, tcglog.EventTypeEFIAction:
		return e.Data.Bytes()
	case tcglog.EventTypeEFIVariableDriverConfig, tcglog.EventTypeEFIVariableBoot, tcglog.EventTypeEFIVariableAuthority:
		if e.EventType == tcglog.EventTypeEFIVariableBoot && efiBootVariableQuirk {
			return e.Data.(*tcglog.EFIVariableData).VariableData
		}
		return e.Data.Bytes()
	case tcglog.EventTypeEFIGPTEvent:
		return e.Data.Bytes()
	case tcglog.EventTypeIPL:
		switch d := e.Data.(type) {
		case *tcglog.GrubStringEventData:
			var b bytes.Buffer
			d.EncodeMeasuredBytes(&b)
			return b.Bytes()
		case *tcglog.SystemdEFIStubEventData:
			var b bytes.Buffer
			d.EncodeMeasuredBytes(&b)
			return b.Bytes()
		}
	}

	return nil
}

func (e *checkedEvent) dataDecoderErr() error {
	if err, isErr := e.Data.(error); isErr {
		return err
	}
	return nil
}

func (e *checkedEvent) expectedDigest(alg tcglog.AlgorithmId) []byte {
	h := alg.GetHash().New()
	h.Write(e.measuredBytes)
	return h.Sum(nil)
}

func (e *checkedEvent) hasExpectedDigest(alg tcglog.AlgorithmId) bool {
	h := alg.GetHash().New()
	h.Write(e.measuredBytes)
	return bytes.Equal(e.Digests[alg], e.expectedDigest(alg))
}

func checkEvent(event *tcglog.Event, c *logChecker) (out *checkedEvent) {
	out = &checkedEvent{Event: event}

	for alg := range out.Digests {
		if len(out.measuredBytes) > 0 {
			// We've already determined the bytes measured for this event for a previous digest
			if !out.hasExpectedDigest(alg) {
				out.incorrectDigestValues = append(out.incorrectDigestValues, incorrectDigestValue{algorithm: alg, expected: out.expectedDigest(alg)})
			}
			continue
		}

		efiBootVariableBehaviourTry := c.efiBootVariableBehaviour

	Loop:
		for {
			// Determine what we expect to be measured
			out.measuredBytes = out.expectedMeasuredBytes(efiBootVariableBehaviourTry == efiBootVariableBehaviourVarDataOnly)
			if out.measuredBytes == nil {
				break Loop
			}

			if m, ok := out.Data.(interface{ TrailingBytes() []byte }); ok {
				out.measuredTrailingBytes = m.TrailingBytes()
			}

			for {
				// Determine whether the digest is consistent with the current provisional measured bytes
				switch {
				case out.hasExpectedDigest(alg):
					// All good
					if out.EventType == tcglog.EventTypeEFIVariableBoot && c.efiBootVariableBehaviour == efiBootVariableBehaviourUnknown {
						// This is the first EV_EFI_VARIABLE_BOOT event, so record the measurement behaviour.
						c.efiBootVariableBehaviour = efiBootVariableBehaviourTry
						if efiBootVariableBehaviourTry == efiBootVariableBehaviourUnknown {
							c.efiBootVariableBehaviour = efiBootVariableBehaviourFull
						}
					}
					break Loop
				case len(out.measuredTrailingBytes) > 0:
					// Invalid digest, the event data decoder determined there were trailing bytes, and we were expecting the measured
					// bytes to match the event data. Test if any of the trailing bytes only appear in the event data by truncating
					// the provisional measured bytes one byte at a time and re-testing.
					out.measuredBytes = out.measuredBytes[0 : len(out.measuredBytes)-1]
					out.measuredTrailingBytes = out.measuredTrailingBytes[0 : len(out.measuredTrailingBytes)-1]
				default:
					// Invalid digest
					if out.EventType == tcglog.EventTypeEFIVariableBoot && efiBootVariableBehaviourTry == efiBootVariableBehaviourUnknown {
						// This is the first EV_EFI_VARIABLE_BOOT event, and this test was done assuming that the measured bytes
						// would include the entire EFI_VARIABLE_DATA structure. Repeat the test with only the variable data.
						efiBootVariableBehaviourTry = efiBootVariableBehaviourVarDataOnly
						continue Loop
					}
					// Record the expected digest on the event
					expectedMeasuredBytes := out.expectedMeasuredBytes(false)
					h := alg.GetHash().New()
					h.Write(expectedMeasuredBytes)
					out.incorrectDigestValues = append(out.incorrectDigestValues, incorrectDigestValue{algorithm: alg, expected: h.Sum(nil)})

					out.measuredBytes = nil
					out.measuredTrailingBytes = nil

					break Loop
				}
			}
		}
	}

	if out.PCRIndex != 4 {
		return
	}
	if out.EventType != tcglog.EventTypeEFIBootServicesApplication {
		return
	}

	for alg, digest := range out.Digests {
		var foundData *peImageData
		for _, f := range peImageDataCache[alg] {
			var found bool
			switch {
			case out.peImageDigestType == peImageDigestTypePe && bytes.Equal(digest, f.peHash):
				found = true
			case out.peImageDigestType == peImageDigestTypeFile && bytes.Equal(digest, f.fileHash):
				found = true
			case out.peImageDigestType != peImageDigestTypeUnknown:
			case bytes.Equal(digest, f.peHash):
				found = true
				out.peImageDigestType = peImageDigestTypePe
			case bytes.Equal(digest, f.fileHash):
				found = true
				out.peImageDigestType = peImageDigestTypeFile
			}
			if found {
				foundData = f
				break
			}
		}
		if foundData == nil {
			out.incorrectPeImageDigests = append(out.incorrectPeImageDigests, alg)
		} else {
			out.peImagePath = foundData.path
		}
	}
	return
}

type logChecker struct {
	algs                        tcglog.AlgorithmIdList
	expectedPCRValues           map[tcglog.PCRIndex]tcglog.DigestMap
	efiBootVariableBehaviour    efiBootVariableBehaviour
	events                      []*checkedEvent
	seenMeasuredTrailingBytes   bool
	seenIncorrectDigests        bool
	seenIncorrectPeImageDigests bool
}

func (c *logChecker) ensureExpectedPCRValuesInitialized(index tcglog.PCRIndex) {
	if _, exists := c.expectedPCRValues[index]; exists {
		return
	}

	c.expectedPCRValues[index] = tcglog.DigestMap{}

	for _, alg := range c.algs {
		c.expectedPCRValues[index][alg] = make(tcglog.Digest, alg.Size())
	}
}

func (c *logChecker) simulatePCRExtend(event *checkedEvent) {
	if !event.extendsPCR() {
		return
	}

	for alg, digest := range event.Digests {
		h := alg.GetHash().New()
		h.Write(c.expectedPCRValues[event.PCRIndex][alg])
		h.Write(digest)
		c.expectedPCRValues[event.PCRIndex][alg] = h.Sum(nil)
	}
}

func (c *logChecker) processEvent(event *tcglog.Event) {
	c.ensureExpectedPCRValuesInitialized(event.PCRIndex)

	ce := checkEvent(event, c)
	if len(ce.measuredTrailingBytes) > 0 {
		c.seenMeasuredTrailingBytes = true
	}
	if len(ce.incorrectDigestValues) > 0 {
		c.seenIncorrectDigests = true
	}
	if len(ce.incorrectPeImageDigests) > 0 {
		c.seenIncorrectPeImageDigests = true
	}

	c.simulatePCRExtend(ce)
	c.events = append(c.events, ce)
}

func (c *logChecker) run(log *tcglog.Log) {
	c.algs = log.Algorithms
	c.expectedPCRValues = make(map[tcglog.PCRIndex]tcglog.DigestMap)

	for _, event := range log.Events {
		c.processEvent(event)
	}
}

func run() int {
	flag.Parse()

	args := flag.Args()
	if len(args) > 1 {
		fmt.Fprintf(os.Stderr, "Too many arguments\n")
		return 1
	}

	logPath := ""
	if len(args) == 1 {
		logPath = args[0]
	}

	if !noDefaultPcrs {
		pcrs = append(pcrs, 0, 1, 2, 3, 4, 5, 6, 7)
		if withGrub {
			pcrs = append(pcrs, 8, 9)
		}
	}

	sort.SliceStable(pcrs, func(i, j int) bool { return pcrs[i] < pcrs[j] })

	if logPath == "" {
		if filepath.Dir(tpmPath) != "/dev" {
			fmt.Fprintf(os.Stderr, "Expected TPM path to be a device node in /dev")
			os.Exit(1)
		}
		logPath = fmt.Sprintf("/sys/kernel/security/%s/binary_bios_measurements", filepath.Base(tpmPath))
	} else {
		tpmPath = ""
	}

	f, err := os.Open(logPath)
	if err != nil {
		fmt.Fprintf(os.Stderr, "Failed to open log: %v\n", err)
		return 1
	}
	defer f.Close()

	failCount := 0

	log, err := tcglog.ParseLog(f, &tcglog.LogOptions{EnableGrub: withGrub, EnableSystemdEFIStub: withSdEfiStub, SystemdEFIStubPCR: tcglog.PCRIndex(sdEfiStubPcr)})
	if err != nil {
		fmt.Fprintf(os.Stderr, "Failed to parse log: %v\n", err)
		return 1
	}

<<<<<<< HEAD
	populatePeImageDataCache(log.Algorithms)
=======
	missingAlg := false
	for _, alg := range requiredAlgs {
		if log.Algorithms.Contains(alg) {
			continue
		}

		if !missingAlg {
			missingAlg = true
			failCount++
			fmt.Printf("*** FAIL ***: The log is missing the following required algorithms:\n")
		}

		fmt.Printf("\t- %s\n", alg)
	}
	if missingAlg {
		fmt.Printf("\n")
	}
>>>>>>> b3a25837

	c := &logChecker{}
	c.run(log)

	switch efiBootVarBehaviour {
	case "data-only":
		if c.efiBootVariableBehaviour == efiBootVariableBehaviourFull {
			fmt.Printf("*** FAIL ***: EV_EFI_VARIABLE_BOOT events contain measurements of the entire UEFI_VARIABLE_DATA structure rather than just the event data\n\n")
			failCount++
		}
	case "full":
		if c.efiBootVariableBehaviour == efiBootVariableBehaviourVarDataOnly {
			fmt.Printf("*** FAIL ***: EV_EFI_VARIABLE_BOOT events only contain measurements of variable data rather than the entire UEFI_VARIABLE_DATA structure\n\n")
			failCount++
		}
	default:
		if c.efiBootVariableBehaviour == efiBootVariableBehaviourVarDataOnly {
			fmt.Printf("- INFO: EV_EFI_VARIABLE_BOOT events only contain measurements of variable data rather than the entire UEFI_VARIABLE_DATA structure\n\n")
		}
	}

	var dataDecoderErrs []string
	for _, e := range c.events {
		err := e.dataDecoderErr()
		if err == nil {
			continue
		}

		dataDecoderErrs = append(dataDecoderErrs, fmt.Sprintf("\t- Event %d in PCR %d (type: %s): %v\n", e.Index, e.PCRIndex, e.EventType, err))
	}
	if len(dataDecoderErrs) > 0 {
		if !ignoreDataDecodeErrors {
			fmt.Printf("*** FAIL ***")
			failCount++
		} else {
			fmt.Printf("- INFO")
		}
		fmt.Printf(": The following events contain event data that was not in the expected format and could not be decoded correctly:\n")
		for _, err := range dataDecoderErrs {
			fmt.Printf("%s", err)
		}
		fmt.Printf("This might be a bug in the firmware or bootloader code responsible for performing these measurements.\n\n")
	}

	if c.seenMeasuredTrailingBytes {
		if !ignoreMeasuredTrailingBytes {
			fmt.Printf("*** FAIL ***")
			failCount++
		} else {
			fmt.Printf("- INFO")
		}
		fmt.Printf(": The following events have trailing bytes at the end of their event data that was hashed and measured:\n")
		for _, e := range c.events {
			if len(e.measuredTrailingBytes) == 0 {
				continue
			}

			fmt.Printf("\t- Event %d in PCR %d (type: %s): %x (%d bytes)\n", e.Index, e.PCRIndex, e.EventType, e.measuredTrailingBytes, len(e.measuredTrailingBytes))
		}
		fmt.Printf("These trailing bytes might indicate a bug in the firmware or bootloader code responsible for performing the " +
			"measurements, and should be taken in to account when pre-computing digests for these events.\n\n")
	}

	if c.seenIncorrectDigests {
		failCount++
		fmt.Printf("*** FAIL ***: The following events have digests that aren't consistent with the data recorded with them in the log:\n")
		for _, e := range c.events {
			if len(e.incorrectDigestValues) == 0 {
				continue
			}

			for _, d := range e.incorrectDigestValues {
				fmt.Printf("\t- Event %d in PCR %d (type: %s, alg: %s) - expected (from data): %x, got: %x\n", e.Index, e.PCRIndex, e.EventType, d.algorithm, d.expected, e.Digests[d.algorithm])
			}
		}
		fmt.Printf("This is unexpected for these event types, and might indicate a bug in the firmware of bootloader code responsible " +
			"for performing these measurements. Knowledge of the format of the data being measured is required in order to pre-compute " +
			"digests for these events or by a remote verifier for attestation purposes.\n\n")
	}

	if requirePeImageDigests {
		seenFileDigest := false
		for _, e := range c.events {
			if e.peImageDigestType != peImageDigestTypeFile {
				continue
			}

			if !seenFileDigest {
				seenFileDigest = true
				failCount++
				fmt.Printf("*** FAIL ***: The following EV_EFI_BOOT_SERVICES_APPLICATION events contain file digests rather than PE image digests:\n")
			}

			fmt.Printf("\t- Event %d in PCR 4 (%s)\n", e.Index, e.peImagePath)
		}
		if seenFileDigest {
			fmt.Printf("The presence of file digests rather than PE image digests might be because the measuring bootloader " +
				"is using the 1.2 version of the TCG EFI Protocol Specification rather than the 2.0 version (which could be " +
				"because the firmware doesn't support the newer version). It could also be because the measuring bootloader " +
				"does not pass the appropriate flag to the firmware to indicate that what is being measured is a PE image\n")
		}
	}

	if c.seenIncorrectPeImageDigests {
		failCount++
		fmt.Printf("*** FAIL ***: The following EV_EFI_BOOT_SERVICES_APPLICATION events contain digests that might be invalid:\n")
		for _, e := range c.events {
			if len(e.incorrectPeImageDigests) == 0 {
				continue
			}

			if e.peImageDigestType == peImageDigestTypeUnknown {
				fmt.Printf("\t- Event %d in PCR 4 has digests that don't correspond to any PE images\n", e.Index)
			} else {
				for _, alg := range e.incorrectPeImageDigests {
					fmt.Printf("\t- Event %d in PCR 4 (%s) has an invalid digest for alg %s (got: %x) [almost certainly a firmware bug]\n", e.Index, e.peImagePath, alg, e.Digests[alg])
				}
			}
		}
		fmt.Printf("Event digests that don't correspond to any PE image might be caused by a bug in the firmware or bootloader " +
			"code responsible for performing the measurements, or might be because the image was loaded from a location " +
			"that is not currently mounted at the expected path (/boot), in which case it is not possible to determine if " +
			"the digests are correct.\n")
	}

	if tpmPath == "" {
		fmt.Printf("- INFO: Expected PCR values from log:\n")
		for _, i := range pcrs {
			for _, alg := range log.Algorithms {
				fmt.Printf("\tPCR %d, bank %s: %x\n", i, alg, c.expectedPCRValues[i][alg])
			}
		}
	} else {
		tpmPCRValues, err := readPCRs(log.Algorithms)
		if err != nil {
			fmt.Fprintf(os.Stderr, "Cannot read PCR values from TPM: %v", err)
			return 1
		}

		seenLogConsistencyError := false
		for _, i := range pcrs {
			for _, alg := range log.Algorithms {
				if bytes.Equal(c.expectedPCRValues[i][alg], tpmPCRValues[i][alg]) {
					continue
				}
				if !seenLogConsistencyError {
					seenLogConsistencyError = true
					fmt.Printf("*** FAIL ***: The log is not consistent with what was measured in to the TPM for some PCRs:\n")
					failCount++
				}
				fmt.Printf("\t- PCR %d, bank %s - actual value from TPM: %x, expected value from log: %x\n",
					i, alg, tpmPCRValues[i][alg], c.expectedPCRValues[i][alg])
			}
		}

		if seenLogConsistencyError {
			fmt.Printf("This might be caused by a bug in the firmware or bootloader code participating in the measured boot chain, " +
				"a bug in the kernel's log handling code, or because events have been measured to the TPM by OS code. A " +
				"remote verifier will require consistency between the log and the TPM's PCR values for attestation.\n")
		}
	}

	if failCount > 0 {
		return 1
	}
	return 0

}
func main() {
	os.Exit(run())
}<|MERGE_RESOLUTION|>--- conflicted
+++ resolved
@@ -68,11 +68,8 @@
 	efiBootVarBehaviour         efiBootVariableBehaviourArg
 	ignoreDataDecodeErrors      bool
 	ignoreMeasuredTrailingBytes bool
-<<<<<<< HEAD
+	requiredAlgs                requiredAlgsArg
 	requirePeImageDigests       bool
-=======
-	requiredAlgs                requiredAlgsArg
->>>>>>> b3a25837
 )
 
 func init() {
@@ -89,7 +86,7 @@
 		"Don't exit with an error if any event data fails to decode correctly")
 	flag.BoolVar(&ignoreMeasuredTrailingBytes, "ignore-meaured-trailing-bytes", false,
 		"Don't exit with an error if any event data contains trailing bytes that were hashed and measured")
-<<<<<<< HEAD
+	flag.Var(&requiredAlgs, "required-algs", "Require the specified algorithms to be present in the log")
 	flag.BoolVar(&requirePeImageDigests, "require-pe-image-digests", false, "Require that the digests associated with "+
 		"EV_EFI_BOOT_SERVICES_APPLICATION events are PE image digests rather than file digests")
 }
@@ -153,9 +150,6 @@
 			}
 		}()
 	}
-=======
-	flag.Var(&requiredAlgs, "required-algs", "Require the specified algorithms to be present in the log")
->>>>>>> b3a25837
 }
 
 type efiBootVariableBehaviour int
@@ -554,9 +548,6 @@
 		return 1
 	}
 
-<<<<<<< HEAD
-	populatePeImageDataCache(log.Algorithms)
-=======
 	missingAlg := false
 	for _, alg := range requiredAlgs {
 		if log.Algorithms.Contains(alg) {
@@ -574,7 +565,8 @@
 	if missingAlg {
 		fmt.Printf("\n")
 	}
->>>>>>> b3a25837
+
+	populatePeImageDataCache(log.Algorithms)
 
 	c := &logChecker{}
 	c.run(log)
